--- conflicted
+++ resolved
@@ -7,15 +7,13 @@
 
 ## [Unreleased]
 
-<<<<<<< HEAD
 ### Changed
 
 - Improved error messages for missing files [#7](https://github.com/p2panda/fishy/pull/7)
-=======
+
 ### Added
 
 * Allow relating to schemas via `id` [#4](https://github.com/p2panda/fishy/issues/4)
->>>>>>> 1f332b6c
 
 ## [0.1.0]
 
